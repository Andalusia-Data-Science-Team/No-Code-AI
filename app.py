import streamlit as st
import pandas as pd, numpy as np, random
<<<<<<< HEAD
import src.insight.utils as utils
from src.insight.models import model, inference, get_corresponding_labels
=======
import insight.utils as utils
from insight.models import model, inference, get_corresponding_labels
>>>>>>> 03163492
import matplotlib.pyplot as plt
import seaborn as sns
import pickle
import matplotlib
import plotly.graph_objects as go
matplotlib.use('Agg')

st.info("Click Browse Files")
uploaded_file = st.file_uploader("Upload Data/Model")
# SEED = int(st.number_input('Enter a Seed', value=42))
# st.write(f'Using {SEED} as a seed')
np.random.seed(42)


if uploaded_file is not None:
    file_extension = uploaded_file.name.split(".")[-1]

    if file_extension.lower() == 'csv':
        df = pd.read_csv(uploaded_file)
    elif file_extension.lower() in ['xls', 'xlsx']:
        df = pd.read_excel(uploaded_file)
    elif file_extension.lower() == 'pkl':
        try:
            _model = pickle.load(uploaded_file)
            st.success("Pickle file loaded successfully!")
        except pickle.UnpicklingError as e:
            st.error("Error: Invalid pickle file. Please upload a valid pickle file.")
    else:
        st.error('Please upload a CSV, Excel or Pickle file.')

    st.subheader('DataFrame')
    st.write(df)
    num_des_analysis, cat_des_analysis, d_types, missing_percentage, dups_percentage, u_cols= utils.descriptive_analysis(df)
    st.subheader('Numerical Description')
    st.write(num_des_analysis)
    st.subheader('Categorical Description')
    st.write(cat_des_analysis)
    st.subheader('DataFrame Types')
    st.write(d_types)
    st.subheader('Missing per Column %')
    st.write(missing_percentage)
    st.subheader(f'Duplicates {round(dups_percentage * 100, 2)} %')
    # st.write(dups_percentage)
    st.subheader('Unique %')
    st.write(u_cols)
    

    if 'df' in locals():
        cfg= {'save': True} # for inference stability it's fixed
        cfg['model_kw']= None
        back_DF= df.copy()
        cols= back_DF.columns
        target = st.selectbox('Select The Target', cols)
        selected_options = st.multiselect('Select columns to be removed', cols)
        DF= back_DF.drop(selected_options, axis= 1)

        split_value = st.slider("Select validation size %validation", min_value=1, max_value=100, step=1)
        task_type = st.radio("Select Task Type", ["Regression", "Classification", "Time", "Cluster"], index=0, help="Select the task type")

        if task_type == "Classification":
            st.write("Classification task selected")
            cfg['task_type']= task_type
            cfg['clean'] = st.selectbox("Clean Data", ["Remove Missing Data", "Impute Missing Data"])
            cfg['outlier'] = st.selectbox("Remove Outliers", ["Don't Remove Outliers", "Use IQR", "Use Isolation Forest"])
            cfg['alg'] = st.selectbox("Select The Model", ["SVC", "LR", "KNN_cls", "RF_cls", "XGB_cls", 
                                                           "GradientBoosting_cls", "Adaboost", "DecisionTree_cls", "extra_tree"])
            cfg['skew_fix']= st.checkbox('Skew Fix')
            cfg['poly_feat']= st.checkbox('Add Polynomial Features')
            cfg['apply_GridSearch']= st.checkbox('Apply GridSearch')


        elif task_type == "Regression":
            st.write("Regression task selected")
            cfg['task_type']= task_type
            cfg['clean'] = st.selectbox("Clean Data", ["Remove Missing Data", "Impute Missing Data"])
            cfg['outlier'] = st.selectbox("Remove Outliers", ["Don't Remove Outliers", "Use IQR", "Use Isolation Forest"])
            cfg['alg'] = st.selectbox("Select The Model", ["Linear Regression", "ElasticNet", "KNN_reg", "XGB_reg", 
                                                           "Ridge", "Lasso", "SVR"])
            cfg['skew_fix']= st.checkbox('Skew Fix')
            cfg['poly_feat']= st.checkbox('Add Polynomial Features')
            cfg['apply_GridSearch']= st.checkbox('Apply GridSearch')

        elif task_type == "Time":
            st.write("Time Series is selected")
            ts_kw= {}
            cfg['task_type']= task_type
            cfg['clean'] = st.selectbox("Clean Data", ["Remove Missing Data", "Impute Missing Data"])
            cfg['outlier'] = st.selectbox("Remove Outliers", ["Don't Remove Outliers", "Use IQR", "Use Isolation Forest"])
            cfg['alg'] = st.selectbox("Select The Model", ["Prophet", "LSTM"])
            if cfg['alg'] == 'Prophet':
                ts_kw['date_col']= st.selectbox('Select The Date Column', DF.columns)
                ts_kw['target_col']= target
                ts_kw['prophet_params']= {}
                ts_kw['selected_cols']= {}
                ts_kw['freq']= '1min'
                ts_kw['f_period']= 5
                cfg['ts_config']= ts_kw

            cfg['skew_fix']= st.checkbox('Skew Fix')
            cfg['poly_feat']= False
            cfg['apply_GridSearch']= False

        elif task_type == "Cluster":
            st.write("Clustering task selected")
            cfg['task_type']= task_type
            cfg['clean'] = st.selectbox("Clean Data", ["Remove Missing Data", "Impute Missing Data"])
            cfg['outlier'] = st.selectbox("Remove Outliers", ["Don't Remove Outliers", "Use IQR", "Use Isolation Forest"])
            cfg['alg'] = st.selectbox("Select The Model", ["kmeans", "dbscan"])
            if cfg['alg'] == "kmeans":
                clusters = st.number_input("Enter the number of clusters for the KMeans, -1 for the system to choose the best", min_value=None, max_value=None, step=1)
                # for additinal kwargs
                cfg['model_kw']= {"n_clusters": clusters}
            cfg['pca']= st.checkbox('Apply PCA')
            cfg['skew_fix']= st.checkbox('Skew Fix')
            cfg['poly_feat']= st.checkbox('Add Polynomial Features')
            cfg['apply_GridSearch']= st.checkbox('Apply GridSearch')

        else:
            # time series
            raise ValueError("Invalid Selection")
        
        
        if st.button('Apply'):
            if task_type == "Classification":
                st.write('Perform classification task with option:')
                X_train, X_test, y_train, y_test= utils.process_data(DF, cfg, target, task_type, split_value)
                report= model(X_train, X_test, y_train, y_test, cfg)
                st.write("Accuracy:")
                st.write(report[0])
                st.write("Confusion Matrix")
                st.write(report[1])

            
            if task_type == "Regression":
                st.write('Perform Regression task with option:')
                X_train, X_test, y_train, y_test= utils.process_data(DF, cfg, target, task_type, split_value)
                report= model(X_train, X_test, y_train, y_test, cfg)
                st.write("MSE:")
                st.write(report[0])
                st.write("R2:")
                st.write(report[1])

            if task_type == "Time":
                st.write("Performing Time Series Analysis")
                ts_df= utils.process_data(DF, cfg, target, task_type, split_value, all= True)
                pf= model(ts_df, cfg= cfg)
                st.plotly_chart(pf.slide_display())
                st.pyplot(pf.plot_forcast())
                st.pyplot(pf.plot_component())

            if task_type == "Cluster":
                st.write('Perform Clustering task with option:')
                cluster_df= utils.process_data(DF, cfg, target, task_type, split_value, all= True)
                report= model(cluster_df, cfg= cfg)
                st.write("MSE:")
                st.write(report[0])
                st.write("R2:")
                st.write(report[1])


        if st.button('Plot Graphs'):
            st.subheader('Outlier-Inlier Percentage')
            outlier_plt_df= utils.missing(back_DF, cfg['clean'])
            outlier_plt= utils.outlier_inlier_plot(outlier_plt_df)
            st.pyplot(outlier_plt)
            heatMap_DF= utils.process_data(back_DF, cfg, target, task_type, split_value, all= True)
            st.subheader('Heat Map')
            fig, ax = plt.subplots()
            plot_data= utils.HeatMap(heatMap_DF)
            mask = np.zeros_like(plot_data)
            mask[np.triu_indices_from(mask, k=1)] = True
            sns.heatmap(plot_data, mask = mask, annot=True, center=0, fmt='.2f', linewidths=2)
            st.pyplot(fig)

            skew_plots= utils.plot_numeric_features(back_DF)
            for skew_plot in skew_plots:
                st.pyplot(skew_plot)
            
            pca= utils.PCA_visualization(back_DF)
            st.pyplot(pca)


            # Display a scatter plot
            st.subheader('Correlation')
            corr_values= utils.corr_plot(back_DF)
            st.write(corr_values.sort_values(by= 'abs_correlation', ascending= False))
            fig, ax = plt.subplots()
            ax = corr_values.abs_correlation.hist(bins=50, figsize=(12, 8))
            ax.set(xlabel='Absolute Correlation', ylabel='Frequency')
            st.pyplot(fig)


        checked_plots= {}
        inf_df = pd.DataFrame(columns=DF.drop([target], axis= 1).columns)
        _inf_df= inf_df.copy()
        selected_cols= inf_df.columns
        shap_df= DF[selected_cols]

        st.header("Xplain")
        X_train, X_test, y_train, y_test= utils.process_data(DF, cfg, target, task_type, split_value)

        feature_contribution= st.checkbox("Feature Contribution")
        classes= None
        if feature_contribution:
            target_cls= st.selectbox("Select the target class", list(y_train.unique()))
            if type(DF[target][0]) == str:
                classes, target_cls= get_corresponding_labels(target_cls, True)
                # st.write(classes)
            if st.button("Generate Random Index"):
                X_test= X_test.reset_index()
                _sub_DF= DF.reset_index()
                random_number = random.randint(1, len(X_test))
                _dataframe= X_test.iloc[[random_number]]
                st.write(_dataframe)
                if task_type == "Classification": 
                    proba_preds= inference(_dataframe, True)
                    st.write("Model Probability Prediciton")
                    st.write(proba_preds)
                    if classes:
                        fig = go.Figure(data=[go.Pie(values=proba_preds[0], labels=list(classes.keys()))])
                    else:
                        fig = go.Figure(data=[go.Pie(values=proba_preds[0])])
                    st.plotly_chart(fig)

        st.subheader('What If / Inference')
        for column in selected_cols:
            if d_types.loc[column].values == 'object':
                user_input= st.selectbox(f"{column}", [i for i in DF[column].unique()])
            else:
                user_input = st.text_input(column)
                user_input= utils.inf_proc(user_input)
            inf_df[column] = [user_input]
  

        st.write(inf_df)
        if st.button('Submit'):
            if task_type == "Classification":
                preds= inference(inf_df, True)
                if classes:
                    fig = go.Figure(data=[go.Pie(values=preds[0], labels=list(classes.keys()))])
                else:
                    fig = go.Figure(data=[go.Pie(values=preds[0])])
                st.plotly_chart(fig)

            else:
                # regression
                preds= inference(inf_df)
                st.write(preds)
            

        if st.button('Download Model'):
            with open('model.pkl', 'rb') as file:
                model_data = file.read()
            st.download_button(label="Download Model File", data=model_data, file_name="model.pkl")

    elif '_model' in locals():
        st.write("laoded model")
        st.warning("The Loaded Model assumes it has predict method and was train via sklearn")
        st.subheader('Inference')
        st.write('Example: Temperature,Humidity,Wind_Speed,...')
        cols= st.text_input('Please Enter the Columns Comma Seperated')
        cols_data= [item.strip() for item in cols.split(",")]
        inf_df = pd.DataFrame(columns=cols_data)
        for column in inf_df.columns:
            user_input = st.text_input(column)
            inf_df[column] = [user_input]
  
        st.write(inf_df)
        if st.button('Submit'):
            preds= _model.predict(inf_df)
            st.write(preds)

    else:
        raise ValueError('invalid')<|MERGE_RESOLUTION|>--- conflicted
+++ resolved
@@ -1,12 +1,7 @@
 import streamlit as st
 import pandas as pd, numpy as np, random
-<<<<<<< HEAD
-import src.insight.utils as utils
-from src.insight.models import model, inference, get_corresponding_labels
-=======
 import insight.utils as utils
 from insight.models import model, inference, get_corresponding_labels
->>>>>>> 03163492
 import matplotlib.pyplot as plt
 import seaborn as sns
 import pickle
