--- conflicted
+++ resolved
@@ -23,9 +23,7 @@
 from yellowbrick.cluster import SilhouetteVisualizer
 
 import plotly.graph_objects as go
-<<<<<<< HEAD
 import plotly.express as px
-=======
 import logging
 
 # Define logger
@@ -42,7 +40,6 @@
 
 def log_user_action(type, action):
     user_logger.info(f"{type}: {action}")
->>>>>>> 452619b9
 
 
 def list_wrap(x):
